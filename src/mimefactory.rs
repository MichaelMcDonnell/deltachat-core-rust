use chrono::TimeZone;
use lettre_email::{mime, Address, Header, MimeMultipartType, PartBuilder};

use crate::blob::BlobObject;
use crate::chat::{self, Chat};
use crate::config::Config;
use crate::constants::*;
use crate::contact::*;
use crate::context::{get_version_str, Context};
use crate::dc_tools::*;
use crate::e2ee::*;
use crate::error::{bail, ensure, format_err, Error};
use crate::location;
use crate::message::{self, Message};
use crate::mimeparser::SystemMessage;
use crate::param::*;
use crate::peerstate::{Peerstate, PeerstateVerifiedStatus};
use crate::simplify::escape_message_footer_marks;
use crate::stock::StockMessage;

// attachments of 25 mb brutto should work on the majority of providers
// (brutto examples: web.de=50, 1&1=40, t-online.de=32, gmail=25, posteo=50, yahoo=25, all-inkl=100).
// as an upper limit, we double the size; the core won't send messages larger than this
// to get the netto sizes, we subtract 1 mb header-overhead and the base64-overhead.
pub const RECOMMENDED_FILE_SIZE: u64 = 24 * 1024 * 1024 / 4 * 3;
const UPPER_LIMIT_FILE_SIZE: u64 = 49 * 1024 * 1024 / 4 * 3;

#[derive(Debug, Clone)]
pub enum Loaded {
    Message { chat: Chat },
    MDN { additional_msg_ids: Vec<String> },
}

/// Helper to construct mime messages.
#[derive(Debug, Clone)]
pub struct MimeFactory<'a, 'b> {
    from_addr: String,
    from_displayname: String,
    selfstatus: String,

    /// Vector of pairs of recipient name and address
    recipients: Vec<(String, String)>,

    timestamp: i64,
    loaded: Loaded,
    msg: &'b Message,
    in_reply_to: String,
    references: String,
    req_mdn: bool,
    context: &'a Context,
    last_added_location_id: u32,
    attach_selfavatar: bool,
}

/// Result of rendering a message, ready to be submitted to a send job.
#[derive(Debug, Clone)]
pub struct RenderedEmail {
    pub message: Vec<u8>,
    // pub envelope: Envelope,
    pub is_encrypted: bool,
    pub is_gossiped: bool,
    pub last_added_location_id: u32,

    /// Message ID (Message in the sense of Email)
    pub rfc724_mid: String,
}

impl<'a, 'b> MimeFactory<'a, 'b> {
    pub async fn from_msg(
        context: &'a Context,
        msg: &'b Message,
        attach_selfavatar: bool,
    ) -> Result<MimeFactory<'a, 'b>, Error> {
        let chat = Chat::load_from_db(context, msg.chat_id).await?;

        let from_addr = context
            .get_config(Config::ConfiguredAddr)
            .await
            .unwrap_or_default();
        let from_displayname = context
            .get_config(Config::Displayname)
            .await
            .unwrap_or_default();
        let mut recipients = Vec::with_capacity(5);
        let mut req_mdn = false;

        if chat.is_self_talk() {
            recipients.push((from_displayname.to_string(), from_addr.to_string()));
        } else {
            context
                .sql
                .query_map(
                    "SELECT c.authname, c.addr  \
                 FROM chats_contacts cc  \
                 LEFT JOIN contacts c ON cc.contact_id=c.id  \
                 WHERE cc.chat_id=? AND cc.contact_id>9;",
                    paramsv![msg.chat_id],
                    |row| {
                        let authname: String = row.get(0)?;
                        let addr: String = row.get(1)?;
                        Ok((authname, addr))
                    },
                    |rows| {
                        for row in rows {
                            let (authname, addr) = row?;
                            if !recipients_contain_addr(&recipients, &addr) {
                                recipients.push((authname, addr));
                            }
                        }
                        Ok(())
                    },
                )
                .await?;

            let command = msg.param.get_cmd();

<<<<<<< HEAD
            /* for added members, the list is just fine */
            if command == SystemMessage::MemberRemovedFromGroup {
                let email_to_remove = msg.param.get(Param::Arg).unwrap_or_default();

                let self_addr = context
                    .get_config(Config::ConfiguredAddr)
                    .await
                    .unwrap_or_default();

                if !email_to_remove.is_empty()
                    && !addr_cmp(email_to_remove, self_addr)
                    && !recipients_contain_addr(&recipients, &email_to_remove)
                {
                    recipients.push(("".to_string(), email_to_remove.to_string()));
                }
            }
=======
>>>>>>> 3ee81cbe
            if command != SystemMessage::AutocryptSetupMessage
                && command != SystemMessage::SecurejoinMessage
                && context.get_config_bool(Config::MdnsEnabled).await
            {
                req_mdn = true;
            }
        }
        let (in_reply_to, references) = context
            .sql
            .query_row(
                "SELECT mime_in_reply_to, mime_references FROM msgs WHERE id=?",
                paramsv![msg.id],
                |row| {
                    let in_reply_to: String = row.get(0)?;
                    let references: String = row.get(1)?;

                    Ok((
                        render_rfc724_mid_list(&in_reply_to),
                        render_rfc724_mid_list(&references),
                    ))
                },
            )
            .await?;

        let default_str = context
            .stock_str(StockMessage::StatusLine)
            .await
            .to_string();
        let factory = MimeFactory {
            from_addr,
            from_displayname,
            selfstatus: context
                .get_config(Config::Selfstatus)
                .await
                .unwrap_or_else(|| default_str),
            recipients,
            timestamp: msg.timestamp_sort,
            loaded: Loaded::Message { chat },
            msg,
            in_reply_to,
            references,
            req_mdn,
            last_added_location_id: 0,
            attach_selfavatar,
            context,
        };
        Ok(factory)
    }

    pub async fn from_mdn(
        context: &'a Context,
        msg: &'b Message,
        additional_msg_ids: Vec<String>,
    ) -> Result<MimeFactory<'a, 'b>, Error> {
        ensure!(!msg.chat_id.is_special(), "Invalid chat id");

        let contact = Contact::load_from_db(context, msg.from_id).await?;
        let from_addr = context
            .get_config(Config::ConfiguredAddr)
            .await
            .unwrap_or_default();
        let from_displayname = context
            .get_config(Config::Displayname)
            .await
            .unwrap_or_default();
        let default_str = context
            .stock_str(StockMessage::StatusLine)
            .await
            .to_string();
        let selfstatus = context
            .get_config(Config::Selfstatus)
            .await
            .unwrap_or_else(|| default_str);
        let timestamp = dc_create_smeared_timestamp(context).await;

        let res = MimeFactory::<'a, 'b> {
            context,
            from_addr,
            from_displayname,
            selfstatus,
            recipients: vec![(
                contact.get_authname().to_string(),
                contact.get_addr().to_string(),
            )],
            timestamp,
            loaded: Loaded::MDN { additional_msg_ids },
            msg,
            in_reply_to: String::default(),
            references: String::default(),
            req_mdn: false,
            last_added_location_id: 0,
            attach_selfavatar: false,
        };

        Ok(res)
    }

    async fn peerstates_for_recipients(&self) -> Result<Vec<(Option<Peerstate<'_>>, &str)>, Error> {
        let self_addr = self
            .context
            .get_config(Config::ConfiguredAddr)
            .await
            .ok_or_else(|| format_err!("Not configured"))?;

        let mut res = Vec::new();
        for (_, addr) in self
            .recipients
            .iter()
            .filter(|(_, addr)| addr != &self_addr)
        {
            res.push((
                Peerstate::from_addr(self.context, addr).await,
                addr.as_str(),
            ));
        }

        Ok(res)
    }

    fn is_e2ee_guaranteed(&self) -> bool {
        match &self.loaded {
            Loaded::Message { chat } => {
                if chat.typ == Chattype::VerifiedGroup {
                    return true;
                }

                let force_plaintext = self
                    .msg
                    .param
                    .get_int(Param::ForcePlaintext)
                    .unwrap_or_default();

                if force_plaintext == 0 {
                    return self
                        .msg
                        .param
                        .get_int(Param::GuaranteeE2ee)
                        .unwrap_or_default()
                        != 0;
                }

                false
            }
            Loaded::MDN { .. } => false,
        }
    }

    fn min_verified(&self) -> PeerstateVerifiedStatus {
        match &self.loaded {
            Loaded::Message { chat } => {
                if chat.typ == Chattype::VerifiedGroup {
                    PeerstateVerifiedStatus::BidirectVerified
                } else {
                    PeerstateVerifiedStatus::Unverified
                }
            }
            Loaded::MDN { .. } => PeerstateVerifiedStatus::Unverified,
        }
    }

    fn should_force_plaintext(&self) -> i32 {
        match &self.loaded {
            Loaded::Message { chat } => {
                if chat.typ == Chattype::VerifiedGroup {
                    0
                } else {
                    self.msg
                        .param
                        .get_int(Param::ForcePlaintext)
                        .unwrap_or_default()
                }
            }
            Loaded::MDN { .. } => ForcePlaintext::NoAutocryptHeader as i32,
        }
    }

    async fn should_do_gossip(&self) -> bool {
        match &self.loaded {
            Loaded::Message { chat } => {
                // beside key- and member-changes, force re-gossip every 48 hours
                let gossiped_timestamp = chat.get_gossiped_timestamp(self.context).await;
                if time() > gossiped_timestamp + (2 * 24 * 60 * 60) {
                    return true;
                }

                self.msg.param.get_cmd() == SystemMessage::MemberAddedToGroup
            }
            Loaded::MDN { .. } => false,
        }
    }

    fn grpimage(&self) -> Option<String> {
        match &self.loaded {
            Loaded::Message { chat } => {
                let cmd = self.msg.param.get_cmd();

                match cmd {
                    SystemMessage::MemberAddedToGroup => {
                        return chat.param.get(Param::ProfileImage).map(Into::into);
                    }
                    SystemMessage::GroupImageChanged => {
                        return self.msg.param.get(Param::Arg).map(Into::into)
                    }
                    _ => {}
                }

                if self
                    .msg
                    .param
                    .get_bool(Param::AttachGroupImage)
                    .unwrap_or_default()
                {
                    return chat.param.get(Param::ProfileImage).map(Into::into);
                }

                None
            }
            Loaded::MDN { .. } => None,
        }
    }

    async fn subject_str(&self) -> String {
        match self.loaded {
            Loaded::Message { ref chat } => {
                if self.msg.param.get_cmd() == SystemMessage::AutocryptSetupMessage {
                    self.context
                        .stock_str(StockMessage::AcSetupMsgSubject)
                        .await
                        .into_owned()
                } else if chat.typ == Chattype::Group || chat.typ == Chattype::VerifiedGroup {
                    let re = if self.in_reply_to.is_empty() {
                        ""
                    } else {
                        "Re: "
                    };
                    format!("{}{}", re, chat.name)
                } else {
                    let raw = message::get_summarytext_by_raw(
                        self.msg.viewtype,
                        self.msg.text.as_ref(),
                        &self.msg.param,
                        32,
                        self.context,
                    )
                    .await;
                    let raw_subject = raw.lines().next().unwrap_or_default();
                    format!("Chat: {}", raw_subject)
                }
            }
            Loaded::MDN { .. } => self
                .context
                .stock_str(StockMessage::ReadRcpt)
                .await
                .into_owned(),
        }
    }

    pub fn recipients(&self) -> Vec<String> {
        self.recipients
            .iter()
            .map(|(_, addr)| addr.clone())
            .collect()
    }

    pub async fn render(mut self) -> Result<RenderedEmail, Error> {
        // Headers that are encrypted
        // - Chat-*, except Chat-Version
        // - Secure-Join*
        // - Subject
        let mut protected_headers: Vec<Header> = Vec::new();

        // All other headers
        let mut unprotected_headers: Vec<Header> = Vec::new();

        let from = Address::new_mailbox_with_name(
            self.from_displayname.to_string(),
            self.from_addr.clone(),
        );

        let mut to = Vec::new();
        for (name, addr) in self.recipients.iter() {
            if name.is_empty() {
                to.push(Address::new_mailbox(addr.clone()));
            } else {
                to.push(Address::new_mailbox_with_name(
                    name.to_string(),
                    addr.clone(),
                ));
            }
        }

        if to.is_empty() {
            to.push(from.clone());
        }

        if !self.references.is_empty() {
            unprotected_headers.push(Header::new("References".into(), self.references.clone()));
        }

        if !self.in_reply_to.is_empty() {
            unprotected_headers.push(Header::new("In-Reply-To".into(), self.in_reply_to.clone()));
        }

        let date = chrono::Utc
            .from_local_datetime(&chrono::NaiveDateTime::from_timestamp(self.timestamp, 0))
            .unwrap()
            .to_rfc2822();

        unprotected_headers.push(Header::new("Date".into(), date));

        let os_name = &self.context.os_name;
        let os_part = os_name
            .as_ref()
            .map(|s| format!("/{}", s))
            .unwrap_or_default();
        let version = get_version_str();

        // Add a X-Mailer header.
        // This is only informational for debugging and may be removed in the release.
        // We do not rely on this header as it may be removed by MTAs.

        unprotected_headers.push(Header::new(
            "X-Mailer".into(),
            format!("Delta Chat Core {}{}", version, os_part),
        ));
        unprotected_headers.push(Header::new("Chat-Version".to_string(), "1.0".to_string()));

        if let Loaded::MDN { .. } = self.loaded {
            unprotected_headers.push(Header::new(
                "Auto-Submitted".to_string(),
                "auto-replied".to_string(),
            ));
        }

        if self.req_mdn {
            // we use "Chat-Disposition-Notification-To"
            // because replies to "Disposition-Notification-To" are weird in many cases
            // eg. are just freetext and/or do not follow any standard.
            protected_headers.push(Header::new(
                "Chat-Disposition-Notification-To".into(),
                self.from_addr.clone(),
            ));
        }

        let min_verified = self.min_verified();
        let grpimage = self.grpimage();
        let force_plaintext = self.should_force_plaintext();
        let subject_str = self.subject_str().await;
        let e2ee_guaranteed = self.is_e2ee_guaranteed();
        let mut encrypt_helper = EncryptHelper::new(self.context).await?;

        let subject = encode_words(&subject_str);

        let mut message = match self.loaded {
            Loaded::Message { .. } => {
                self.render_message(&mut protected_headers, &mut unprotected_headers, &grpimage)
                    .await?
            }
            Loaded::MDN { .. } => self.render_mdn().await?,
        };

        if force_plaintext != ForcePlaintext::NoAutocryptHeader as i32 {
            // unless determined otherwise we add the Autocrypt header
            let aheader = encrypt_helper.get_aheader().to_string();
            unprotected_headers.push(Header::new("Autocrypt".into(), aheader));
        }

        protected_headers.push(Header::new("Subject".into(), subject));

        let peerstates = self.peerstates_for_recipients().await?;
        let should_encrypt =
            encrypt_helper.should_encrypt(self.context, e2ee_guaranteed, &peerstates)?;
        let is_encrypted = should_encrypt && force_plaintext == 0;

        let rfc724_mid = match self.loaded {
            Loaded::Message { .. } => self.msg.rfc724_mid.clone(),
            Loaded::MDN { .. } => dc_create_outgoing_rfc724_mid(None, &self.from_addr),
        };

        // we could also store the message-id in the protected headers
        // which would probably help to survive providers like
        // Outlook.com or hotmail which mangle the Message-ID.
        // but they also strip the Autocrypt header so we probably
        // never get a chance to tunnel our protected headers in a
        // cryptographic payload.
        unprotected_headers.push(Header::new(
            "Message-ID".into(),
            render_rfc724_mid(&rfc724_mid),
        ));

        unprotected_headers.push(Header::new_with_value("To".into(), to).unwrap());
        unprotected_headers.push(Header::new_with_value("From".into(), vec![from]).unwrap());

        let mut is_gossiped = false;

        let outer_message = if is_encrypted {
            // Add gossip headers in chats with multiple recipients
            if peerstates.len() > 1 && self.should_do_gossip().await {
                for peerstate in peerstates.iter().filter_map(|(state, _)| state.as_ref()) {
                    if peerstate.peek_key(min_verified).is_some() {
                        if let Some(header) = peerstate.render_gossip_header(min_verified) {
                            message =
                                message.header(Header::new("Autocrypt-Gossip".into(), header));
                            is_gossiped = true;
                        }
                    }
                }
            }

            // Store protected headers in the inner message.
            for header in protected_headers.into_iter() {
                message = message.header(header);
            }

            // Set the appropriate Content-Type for the inner message.
            let mut existing_ct = message
                .get_header("Content-Type".to_string())
                .and_then(|h| h.get_value::<String>().ok())
                .unwrap_or_else(|| "text/plain; charset=utf-8;".to_string());

            if !existing_ct.ends_with(';') {
                existing_ct += ";";
            }
            message = message.replace_header(Header::new(
                "Content-Type".to_string(),
                format!("{} protected-headers=\"v1\";", existing_ct),
            ));

            // Set the appropriate Content-Type for the outer message
            let mut outer_message = PartBuilder::new().header((
                "Content-Type".to_string(),
                "multipart/encrypted; protocol=\"application/pgp-encrypted\"".to_string(),
            ));

            // Store the unprotected headers on the outer message.
            for header in unprotected_headers.into_iter() {
                outer_message = outer_message.header(header);
            }

            if std::env::var(crate::DCC_MIME_DEBUG).is_ok() {
                info!(self.context, "mimefactory: outgoing message mime:");
                let raw_message = message.clone().build().as_string();
                println!("{}", raw_message);
            }

            let encrypted = encrypt_helper
                .encrypt(self.context, min_verified, message, &peerstates)
                .await?;

            outer_message = outer_message
                .child(
                    // Autocrypt part 1
                    PartBuilder::new()
                        .content_type(&"application/pgp-encrypted".parse::<mime::Mime>().unwrap())
                        .header(("Content-Description", "PGP/MIME version identification"))
                        .body("Version: 1\r\n")
                        .build(),
                )
                .child(
                    // Autocrypt part 2
                    PartBuilder::new()
                        .content_type(
                            &"application/octet-stream; name=\"encrypted.asc\""
                                .parse::<mime::Mime>()
                                .unwrap(),
                        )
                        .header(("Content-Description", "OpenPGP encrypted message"))
                        .header(("Content-Disposition", "inline; filename=\"encrypted.asc\";"))
                        .body(encrypted)
                        .build(),
                )
                .header(("Subject".to_string(), "...".to_string()));

            outer_message
        } else {
            // In the unencrypted case, we add all headers to the outer message.
            for header in protected_headers.into_iter() {
                message = message.header(header);
            }
            for header in unprotected_headers.into_iter() {
                message = message.header(header);
            }
            message
        };

        let MimeFactory {
            last_added_location_id,
            ..
        } = self;

        Ok(RenderedEmail {
            message: outer_message.build().as_string().into_bytes(),
            // envelope: Envelope::new,
            is_encrypted,
            is_gossiped,
            last_added_location_id,
            rfc724_mid,
        })
    }

    fn get_message_kml_part(&self) -> Option<PartBuilder> {
        let latitude = self.msg.param.get_float(Param::SetLatitude)?;
        let longitude = self.msg.param.get_float(Param::SetLongitude)?;

        let kml_file = location::get_message_kml(self.msg.timestamp_sort, latitude, longitude);
        let part = PartBuilder::new()
            .content_type(
                &"application/vnd.google-earth.kml+xml"
                    .parse::<mime::Mime>()
                    .unwrap(),
            )
            .header((
                "Content-Disposition",
                "attachment; filename=\"message.kml\"",
            ))
            .body(kml_file);
        Some(part)
    }

    async fn get_location_kml_part(&mut self) -> Result<PartBuilder, Error> {
        let (kml_content, last_added_location_id) =
            location::get_kml(self.context, self.msg.chat_id).await?;
        let part = PartBuilder::new()
            .content_type(
                &"application/vnd.google-earth.kml+xml"
                    .parse::<mime::Mime>()
                    .unwrap(),
            )
            .header((
                "Content-Disposition",
                "attachment; filename=\"location.kml\"",
            ))
            .body(kml_content);
        if !self.msg.param.exists(Param::SetLatitude) {
            // otherwise, the independent location is already filed
            self.last_added_location_id = last_added_location_id;
        }
        Ok(part)
    }

    #[allow(clippy::cognitive_complexity)]
    async fn render_message(
        &mut self,
        protected_headers: &mut Vec<Header>,
        unprotected_headers: &mut Vec<Header>,
        grpimage: &Option<String>,
    ) -> Result<PartBuilder, Error> {
        let context = self.context;
        let chat = match &self.loaded {
            Loaded::Message { chat } => chat,
            Loaded::MDN { .. } => bail!("Attempt to render MDN as a message"),
        };
        let command = self.msg.param.get_cmd();
        let mut placeholdertext = None;
        let mut meta_part = None;

        if chat.typ == Chattype::VerifiedGroup {
            protected_headers.push(Header::new("Chat-Verified".to_string(), "1".to_string()));
        }

        if chat.typ == Chattype::Group || chat.typ == Chattype::VerifiedGroup {
            protected_headers.push(Header::new("Chat-Group-ID".into(), chat.grpid.clone()));

            let encoded = encode_words(&chat.name);
            protected_headers.push(Header::new("Chat-Group-Name".into(), encoded));

            match command {
                SystemMessage::MemberRemovedFromGroup => {
                    let email_to_remove = self.msg.param.get(Param::Arg).unwrap_or_default();
                    if !email_to_remove.is_empty() {
                        protected_headers.push(Header::new(
                            "Chat-Group-Member-Removed".into(),
                            email_to_remove.into(),
                        ));
                    }
                }
                SystemMessage::MemberAddedToGroup => {
                    let email_to_add = self.msg.param.get(Param::Arg).unwrap_or_default();
                    if !email_to_add.is_empty() {
                        protected_headers.push(Header::new(
                            "Chat-Group-Member-Added".into(),
                            email_to_add.into(),
                        ));
                    }
                    if 0 != self.msg.param.get_int(Param::Arg2).unwrap_or_default()
                        & DC_FROM_HANDSHAKE
                    {
                        info!(
                            context,
                            "sending secure-join message \'{}\' >>>>>>>>>>>>>>>>>>>>>>>>>",
                            "vg-member-added",
                        );
                        protected_headers.push(Header::new(
                            "Secure-Join".to_string(),
                            "vg-member-added".to_string(),
                        ));
                    }
                }
                SystemMessage::GroupNameChanged => {
                    let value_to_add = self.msg.param.get(Param::Arg).unwrap_or_default();

                    protected_headers.push(Header::new(
                        "Chat-Group-Name-Changed".into(),
                        value_to_add.into(),
                    ));
                }
                SystemMessage::GroupImageChanged => {
                    protected_headers.push(Header::new(
                        "Chat-Content".to_string(),
                        "group-avatar-changed".to_string(),
                    ));
                    if grpimage.is_none() {
                        protected_headers.push(Header::new(
                            "Chat-Group-Avatar".to_string(),
                            "0".to_string(),
                        ));
                    }
                }
                _ => {}
            }
        }

        match command {
            SystemMessage::LocationStreamingEnabled => {
                protected_headers.push(Header::new(
                    "Chat-Content".into(),
                    "location-streaming-enabled".into(),
                ));
            }
            SystemMessage::AutocryptSetupMessage => {
                unprotected_headers
                    .push(Header::new("Autocrypt-Setup-Message".into(), "v1".into()));

                placeholdertext = Some(
                    self.context
                        .stock_str(StockMessage::AcSetupMsgBody)
                        .await
                        .to_string(),
                );
            }
            SystemMessage::SecurejoinMessage => {
                let msg = &self.msg;
                let step = msg.param.get(Param::Arg).unwrap_or_default();
                if !step.is_empty() {
                    info!(
                        context,
                        "sending secure-join message \'{}\' >>>>>>>>>>>>>>>>>>>>>>>>>", step,
                    );
                    protected_headers.push(Header::new("Secure-Join".into(), step.into()));

                    let param2 = msg.param.get(Param::Arg2).unwrap_or_default();
                    if !param2.is_empty() {
                        protected_headers.push(Header::new(
                            if step == "vg-request-with-auth" || step == "vc-request-with-auth" {
                                "Secure-Join-Auth".into()
                            } else {
                                "Secure-Join-Invitenumber".into()
                            },
                            param2.into(),
                        ));
                    }

                    let fingerprint = msg.param.get(Param::Arg3).unwrap_or_default();
                    if !fingerprint.is_empty() {
                        protected_headers.push(Header::new(
                            "Secure-Join-Fingerprint".into(),
                            fingerprint.into(),
                        ));
                    }
                    if let Some(id) = msg.param.get(Param::Arg4) {
                        protected_headers.push(Header::new("Secure-Join-Group".into(), id.into()));
                    };
                }
            }
            _ => {}
        }

        if let Some(grpimage) = grpimage {
            info!(self.context, "setting group image '{}'", grpimage);
            let mut meta = Message::default();
            meta.viewtype = Viewtype::Image;
            meta.param.set(Param::File, grpimage);

            let (mail, filename_as_sent) = build_body_file(context, &meta, "group-image").await?;
            meta_part = Some(mail);
            protected_headers.push(Header::new("Chat-Group-Avatar".into(), filename_as_sent));
        }

        if self.msg.viewtype == Viewtype::Sticker {
            protected_headers.push(Header::new("Chat-Content".into(), "sticker".into()));
        }

        if self.msg.viewtype == Viewtype::Voice
            || self.msg.viewtype == Viewtype::Audio
            || self.msg.viewtype == Viewtype::Video
        {
            if self.msg.viewtype == Viewtype::Voice {
                protected_headers.push(Header::new("Chat-Voice-Message".into(), "1".into()));
            }
            let duration_ms = self.msg.param.get_int(Param::Duration).unwrap_or_default();
            if duration_ms > 0 {
                let dur = duration_ms.to_string();
                protected_headers.push(Header::new("Chat-Duration".into(), dur));
            }
        }

        // add text part - we even add empty text and force a MIME-multipart-message as:
        // - some Apps have problems with Non-text in the main part (eg. "Mail" from stock Android)
        // - we can add "forward hints" this way
        // - it looks better

        let afwd_email = self.msg.param.exists(Param::Forwarded);
        let fwdhint = if afwd_email {
            Some(
                "---------- Forwarded message ----------\r\n\
                 From: Delta Chat\r\n\
                 \r\n"
                    .to_string(),
            )
        } else {
            None
        };
        let final_text = {
            if let Some(ref text) = placeholdertext {
                text
            } else if let Some(ref text) = self.msg.text {
                text
            } else {
                ""
            }
        };

        let footer = &self.selfstatus;
        let message_text = format!(
            "{}{}{}{}{}",
            fwdhint.unwrap_or_default(),
            escape_message_footer_marks(final_text),
            if !final_text.is_empty() && !footer.is_empty() {
                "\r\n\r\n"
            } else {
                ""
            },
            if !footer.is_empty() { "-- \r\n" } else { "" },
            footer
        );

        // Message is sent as text/plain, with charset = utf-8
        let main_part = PartBuilder::new()
            .content_type(&mime::TEXT_PLAIN_UTF_8)
            .body(message_text);
        let mut parts = Vec::new();

        // add attachment part
        if chat::msgtype_has_file(self.msg.viewtype) {
            if !is_file_size_okay(context, &self.msg).await {
                bail!(
                    "Message exceeds the recommended {} MB.",
                    RECOMMENDED_FILE_SIZE / 1_000_000,
                );
            } else {
                let (file_part, _) = build_body_file(context, &self.msg, "").await?;
                parts.push(file_part);
            }
        }

        if let Some(meta_part) = meta_part {
            parts.push(meta_part);
        }

        if let Some(msg_kml_part) = self.get_message_kml_part() {
            parts.push(msg_kml_part);
        }

        if location::is_sending_locations_to_chat(context, self.msg.chat_id).await {
            match self.get_location_kml_part().await {
                Ok(part) => parts.push(part),
                Err(err) => {
                    warn!(context, "mimefactory: could not send location: {}", err);
                }
            }
        }

        if self.attach_selfavatar {
            match context.get_config(Config::Selfavatar).await {
                Some(path) => match build_selfavatar_file(context, &path) {
                    Ok((part, filename)) => {
                        parts.push(part);
                        protected_headers.push(Header::new("Chat-User-Avatar".into(), filename))
                    }
                    Err(err) => warn!(context, "mimefactory: cannot attach selfavatar: {}", err),
                },
                None => protected_headers.push(Header::new("Chat-User-Avatar".into(), "0".into())),
            }
        }

        if parts.is_empty() {
            // Single part, render as regular message.
            Ok(main_part)
        } else {
            // Multiple parts, render as multipart.
            let mut message = PartBuilder::new().message_type(MimeMultipartType::Mixed);
            message = message.child(main_part.build());
            for part in parts.into_iter() {
                message = message.child(part.build());
            }
            Ok(message)
        }
    }

    /// Render an MDN
    async fn render_mdn(&mut self) -> Result<PartBuilder, Error> {
        // RFC 6522, this also requires the `report-type` parameter which is equal
        // to the MIME subtype of the second body part of the multipart/report
        //
        // currently, we do not send MDNs encrypted:
        // - in a multi-device-setup that is not set up properly, MDNs would disturb the communication as they
        //   are send automatically which may lead to spreading outdated Autocrypt headers.
        // - they do not carry any information but the Message-ID
        // - this save some KB
        // - in older versions, we did not encrypt messages to ourself when they to to SMTP - however, if these messages
        //   are forwarded for any reasons (eg. gmail always forwards to IMAP), we have no chance to decrypt them;
        //   this issue is fixed with 0.9.4

        let additional_msg_ids = match &self.loaded {
            Loaded::Message { .. } => bail!("Attempt to render a message as MDN"),
            Loaded::MDN {
                additional_msg_ids, ..
            } => additional_msg_ids,
        };

        let mut message = PartBuilder::new().header((
            "Content-Type".to_string(),
            "multipart/report; report-type=disposition-notification".to_string(),
        ));

        // first body part: always human-readable, always REQUIRED by RFC 6522
        let p1 = if 0
            != self
                .msg
                .param
                .get_int(Param::GuaranteeE2ee)
                .unwrap_or_default()
        {
            self.context
                .stock_str(StockMessage::EncryptedMsg)
                .await
                .into_owned()
        } else {
            self.msg.get_summarytext(self.context, 32).await
        };
        let p2 = self
            .context
            .stock_string_repl_str(StockMessage::ReadRcptMailBody, p1)
            .await;
        let message_text = format!("{}\r\n", p2);
        message = message.child(
            PartBuilder::new()
                .content_type(&mime::TEXT_PLAIN_UTF_8)
                .body(message_text)
                .build(),
        );

        // second body part: machine-readable, always REQUIRED by RFC 6522
        let version = get_version_str();
        let message_text2 = format!(
            "Reporting-UA: Delta Chat {}\r\n\
             Original-Recipient: rfc822;{}\r\n\
             Final-Recipient: rfc822;{}\r\n\
             Original-Message-ID: <{}>\r\n\
             Disposition: manual-action/MDN-sent-automatically; displayed\r\n",
            version, self.from_addr, self.from_addr, self.msg.rfc724_mid
        );

        let extension_fields = if additional_msg_ids.is_empty() {
            "".to_string()
        } else {
            "Additional-Message-IDs: ".to_string()
                + &additional_msg_ids
                    .iter()
                    .map(|mid| render_rfc724_mid(&mid))
                    .collect::<Vec<String>>()
                    .join(" ")
                + "\r\n"
        };

        message = message.child(
            PartBuilder::new()
                .content_type(&"message/disposition-notification".parse().unwrap())
                .body(message_text2 + &extension_fields)
                .build(),
        );

        Ok(message)
    }
}

/// Returns base64-encoded buffer `buf` split into 78-bytes long
/// chunks separated by CRLF.
///
/// This line length limit is an
/// [RFC5322 requirement](https://tools.ietf.org/html/rfc5322#section-2.1.1).
fn wrapped_base64_encode(buf: &[u8]) -> String {
    let base64 = base64::encode(&buf);
    let mut chars = base64.chars();
    std::iter::repeat_with(|| chars.by_ref().take(78).collect::<String>())
        .take_while(|s| !s.is_empty())
        .collect::<Vec<_>>()
        .join("\r\n")
}

async fn build_body_file(
    context: &Context,
    msg: &Message,
    base_name: &str,
) -> Result<(PartBuilder, String), Error> {
    let blob = msg
        .param
        .get_blob(Param::File, context, true)
        .await?
        .ok_or_else(|| format_err!("msg has no filename"))?;
    let suffix = blob.suffix().unwrap_or("dat");

    // Get file name to use for sending.  For privacy purposes, we do
    // not transfer the original filenames eg. for images; these names
    // are normally not needed and contain timestamps, running numbers
    // etc.
    let filename_to_send: String = match msg.viewtype {
        Viewtype::Voice => chrono::Utc
            .timestamp(msg.timestamp_sort as i64, 0)
            .format(&format!("voice-message_%Y-%m-%d_%H-%M-%S.{}", &suffix))
            .to_string(),
        Viewtype::Image | Viewtype::Gif => format!(
            "{}.{}",
            if base_name.is_empty() {
                "image"
            } else {
                base_name
            },
            &suffix,
        ),
        Viewtype::Video => format!("video.{}", &suffix),
        _ => blob.as_file_name().to_string(),
    };

    /* check mimetype */
    let mimetype: mime::Mime = match msg.param.get(Param::MimeType) {
        Some(mtype) => mtype.parse()?,
        None => {
            if let Some(res) = message::guess_msgtype_from_suffix(blob.as_rel_path()) {
                res.1.parse()?
            } else {
                mime::APPLICATION_OCTET_STREAM
            }
        }
    };

    // create mime part, for Content-Disposition, see RFC 2183.
    // `Content-Disposition: attachment` seems not to make a difference to `Content-Disposition: inline`
    // at least on tested Thunderbird and Gma'l in 2017.
    // But I've heard about problems with inline and outl'k, so we just use the attachment-type until we
    // run into other problems ...
    let cd_value = if needs_encoding(&filename_to_send) {
        format!(
            "attachment; filename*=\"{}\"",
            encode_words(&filename_to_send)
        )
    } else {
        format!("attachment; filename=\"{}\"", &filename_to_send)
    };

    let body = std::fs::read(blob.to_abs_path())?;
    let encoded_body = wrapped_base64_encode(&body);

    let mail = PartBuilder::new()
        .content_type(&mimetype)
        .header(("Content-Disposition", cd_value))
        .header(("Content-Transfer-Encoding", "base64"))
        .body(encoded_body);

    Ok((mail, filename_to_send))
}

fn build_selfavatar_file(context: &Context, path: &str) -> Result<(PartBuilder, String), Error> {
    let blob = BlobObject::from_path(context, path)?;
    let filename_to_send = match blob.suffix() {
        Some(suffix) => format!("avatar.{}", suffix),
        None => "avatar".to_string(),
    };
    let mimetype = match message::guess_msgtype_from_suffix(blob.as_rel_path()) {
        Some(res) => res.1.parse()?,
        None => mime::APPLICATION_OCTET_STREAM,
    };
    let body = std::fs::read(blob.to_abs_path())?;
    let encoded_body = wrapped_base64_encode(&body);

    let part = PartBuilder::new()
        .content_type(&mimetype)
        .header((
            "Content-Disposition",
            format!("attachment; filename=\"{}\"", &filename_to_send),
        ))
        .header(("Content-Transfer-Encoding", "base64"))
        .body(encoded_body);

    Ok((part, filename_to_send))
}

fn recipients_contain_addr(recipients: &[(String, String)], addr: &str) -> bool {
    let addr_lc = addr.to_lowercase();
    recipients
        .iter()
        .any(|(_, cur)| cur.to_lowercase() == addr_lc)
}

async fn is_file_size_okay(context: &Context, msg: &Message) -> bool {
    match msg.param.get_path(Param::File, context).unwrap_or(None) {
        Some(path) => {
            let bytes = dc_get_filebytes(context, &path).await;
            bytes <= UPPER_LIMIT_FILE_SIZE
        }
        None => false,
    }
}

fn render_rfc724_mid(rfc724_mid: &str) -> String {
    let rfc724_mid = rfc724_mid.trim().to_string();

    if rfc724_mid.chars().next().unwrap_or_default() == '<' {
        rfc724_mid
    } else {
        format!("<{}>", rfc724_mid)
    }
}

fn render_rfc724_mid_list(mid_list: &str) -> String {
    mid_list
        .trim()
        .split_ascii_whitespace()
        .map(render_rfc724_mid)
        .collect::<Vec<String>>()
        .join(" ")
}

/* ******************************************************************************
 * Encode/decode header words, RFC 2047
 ******************************************************************************/

fn encode_words(word: &str) -> String {
    encoded_words::encode(word, None, encoded_words::EncodingFlag::Shortest, None)
}

pub fn needs_encoding(to_check: impl AsRef<str>) -> bool {
    !to_check.as_ref().chars().all(|c| {
        c.is_ascii_alphanumeric() || c == '-' || c == '_' || c == '.' || c == '~' || c == '%'
    })
}

#[cfg(test)]
mod tests {
    use super::*;

    #[test]
    fn test_render_email_address() {
        let display_name = "ä space";
        let addr = "x@y.org";

        assert!(!display_name.is_ascii());

        let s = format!(
            "{}",
            Address::new_mailbox_with_name(display_name.to_string(), addr.to_string())
        );

        println!("{}", s);

        assert_eq!(s, "=?utf-8?q?=C3=A4_space?= <x@y.org>");
    }

    #[test]
    fn test_render_rfc724_mid() {
        assert_eq!(
            render_rfc724_mid("kqjwle123@qlwe"),
            "<kqjwle123@qlwe>".to_string()
        );
        assert_eq!(
            render_rfc724_mid("  kqjwle123@qlwe "),
            "<kqjwle123@qlwe>".to_string()
        );
        assert_eq!(
            render_rfc724_mid("<kqjwle123@qlwe>"),
            "<kqjwle123@qlwe>".to_string()
        );
    }

    #[test]
    fn test_render_rc724_mid_list() {
        assert_eq!(render_rfc724_mid_list("123@q "), "<123@q>".to_string());
        assert_eq!(render_rfc724_mid_list(" 123@q "), "<123@q>".to_string());
        assert_eq!(
            render_rfc724_mid_list("123@q 456@d "),
            "<123@q> <456@d>".to_string()
        );
    }

    #[test]
    fn test_wrapped_base64_encode() {
        let input = b"AAAAAAAAAAAAAAAAAAAAAAAAAAAAAAAAAAAAAAAAAAAAAAAAAAAAAAAAAAAAAAAAAAA";
        let output =
            "QUFBQUFBQUFBQUFBQUFBQUFBQUFBQUFBQUFBQUFBQUFBQUFBQUFBQUFBQUFBQUFBQUFBQUFBQUFBQU\r\n\
             FBQUFBQUFBQQ==";
        assert_eq!(wrapped_base64_encode(input), output);
    }

    #[test]
    fn test_needs_encoding() {
        assert!(!needs_encoding(""));
        assert!(!needs_encoding("foobar"));
        assert!(needs_encoding(" "));
        assert!(needs_encoding("foo bar"));
    }
}<|MERGE_RESOLUTION|>--- conflicted
+++ resolved
@@ -114,25 +114,6 @@
 
             let command = msg.param.get_cmd();
 
-<<<<<<< HEAD
-            /* for added members, the list is just fine */
-            if command == SystemMessage::MemberRemovedFromGroup {
-                let email_to_remove = msg.param.get(Param::Arg).unwrap_or_default();
-
-                let self_addr = context
-                    .get_config(Config::ConfiguredAddr)
-                    .await
-                    .unwrap_or_default();
-
-                if !email_to_remove.is_empty()
-                    && !addr_cmp(email_to_remove, self_addr)
-                    && !recipients_contain_addr(&recipients, &email_to_remove)
-                {
-                    recipients.push(("".to_string(), email_to_remove.to_string()));
-                }
-            }
-=======
->>>>>>> 3ee81cbe
             if command != SystemMessage::AutocryptSetupMessage
                 && command != SystemMessage::SecurejoinMessage
                 && context.get_config_bool(Config::MdnsEnabled).await
