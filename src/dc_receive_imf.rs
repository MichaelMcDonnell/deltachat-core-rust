use itertools::join;
use num_traits::FromPrimitive;
use sha2::{Digest, Sha256};

use crate::chat::{self, Chat, ChatId};
use crate::config::Config;
use crate::constants::*;
use crate::contact::*;
use crate::context::Context;
use crate::dc_tools::*;
use crate::error::Result;
use crate::events::Event;
use crate::headerdef::HeaderDef;
use crate::job::{self, Action};
use crate::message::{self, MessageState, MessengerMessage, MsgId};
use crate::mimeparser::*;
use crate::param::*;
use crate::peerstate::*;
use crate::securejoin::{self, handle_securejoin_handshake};
use crate::stock::StockMessage;
use crate::{contact, location};

// IndexSet is like HashSet but maintains order of insertion
type ContactIds = indexmap::IndexSet<u32>;

#[derive(Debug, PartialEq, Eq)]
enum CreateEvent {
    MsgsChanged,
    IncomingMsg,
}

/// Receive a message and add it to the database.
pub async fn dc_receive_imf(
    context: &Context,
    imf_raw: &[u8],
    server_folder: impl AsRef<str>,
    server_uid: u32,
    seen: bool,
) -> Result<()> {
    info!(
        context,
        "Receiving message {}/{}...",
        if !server_folder.as_ref().is_empty() {
            server_folder.as_ref()
        } else {
            "?"
        },
        server_uid,
    );

    if std::env::var(crate::DCC_MIME_DEBUG).unwrap_or_default() == "2" {
        info!(context, "dc_receive_imf: incoming message mime-body:");
        println!("{}", String::from_utf8_lossy(imf_raw));
    }

    let mut mime_parser = MimeMessage::from_bytes(context, imf_raw).await?;

    // we can not add even an empty record if we have no info whatsoever
    ensure!(mime_parser.has_headers(), "No Headers Found");

    // the function returns the number of created messages in the database
    let mut chat_id = ChatId::new(0);
    let mut hidden = false;

    let mut needs_delete_job = false;
    let mut insert_msg_id = MsgId::new_unset();

    let mut sent_timestamp = 0;
    let mut created_db_entries = Vec::new();
    let mut create_event_to_send = Some(CreateEvent::MsgsChanged);

    // helper method to handle early exit and memory cleanup
    let cleanup = |context: &Context,
                   create_event_to_send: &Option<CreateEvent>,
                   created_db_entries: Vec<(ChatId, MsgId)>| {
        if let Some(create_event_to_send) = create_event_to_send {
            for (chat_id, msg_id) in created_db_entries {
                let event = match create_event_to_send {
                    CreateEvent::MsgsChanged => Event::MsgsChanged { msg_id, chat_id },
                    CreateEvent::IncomingMsg => Event::IncomingMsg { msg_id, chat_id },
                };
                context.call_cb(event);
            }
        }
    };

    if let Some(value) = mime_parser.get(HeaderDef::Date) {
        // is not yet checked against bad times! we do this later if we have the database information.
        sent_timestamp = mailparse::dateparse(value).unwrap_or_default();
    }

    // get From: (it can be an address list!) and check if it is known (for known From:'s we add
    // the other To:/Cc: in the 3rd pass)
    // or if From: is equal to SELF (in this case, it is any outgoing messages,
    // we do not check Return-Path any more as this is unreliable, see
    // https://github.com/deltachat/deltachat-core/issues/150)
    let (from_id, from_id_blocked, incoming_origin) =
        if let Some(field_from) = mime_parser.get(HeaderDef::From_) {
            from_field_to_contact_id(context, field_from).await?
        } else {
            (0, false, Origin::Unknown)
        };
    let incoming = from_id != DC_CONTACT_ID_SELF;

    let mut to_ids = ContactIds::new();
    for header_def in &[HeaderDef::To, HeaderDef::Cc] {
        if let Some(field) = mime_parser.get(header_def.clone()) {
            to_ids.extend(
                &dc_add_or_lookup_contacts_by_address_list(
                    context,
                    &field,
                    if !incoming {
                        Origin::OutgoingTo
                    } else if incoming_origin.is_known() {
                        Origin::IncomingTo
                    } else {
                        Origin::IncomingUnknownTo
                    },
                )
                .await?,
            );
        }
    }

    // Add parts

    let rfc724_mid = match mime_parser.get_rfc724_mid() {
        Some(x) => x,
        None => {
            // missing Message-IDs may come if the mail was set from this account with another
            // client that relies in the SMTP server to generate one.
            // true eg. for the Webmailer used in all-inkl-KAS
            match dc_create_incoming_rfc724_mid(sent_timestamp, from_id, &to_ids) {
                Some(x) => x,
                None => {
                    bail!("No Message-Id found and could not create incoming rfc724_mid");
                }
            }
        }
    };
    if mime_parser.parts.last().is_some() {
        if let Err(err) = add_parts(
            context,
            &mut mime_parser,
            imf_raw,
            incoming,
            incoming_origin,
            server_folder.as_ref(),
            server_uid,
            &to_ids,
            &rfc724_mid,
            &mut sent_timestamp,
            from_id,
            from_id_blocked,
            &mut hidden,
            &mut chat_id,
            seen,
            &mut needs_delete_job,
            &mut insert_msg_id,
            &mut created_db_entries,
            &mut create_event_to_send,
        )
        .await
        {
            cleanup(context, &create_event_to_send, created_db_entries);
            bail!("add_parts error: {:?}", err);
        }
    } else {
        // there are parts in this message, do some basic calculations so that the variables
        // are correct in the further processing
        if sent_timestamp > time() {
            sent_timestamp = time()
        }
    }

    if mime_parser.location_kml.is_some() || mime_parser.message_kml.is_some() {
        save_locations(
            context,
            &mime_parser,
            chat_id,
            from_id,
            insert_msg_id,
            hidden,
        )
        .await;
    }

    if let Some(avatar_action) = &mime_parser.user_avatar {
        match contact::set_profile_image(&context, from_id, avatar_action).await {
            Ok(()) => {
                context.call_cb(Event::ChatModified(chat_id));
            }
            Err(err) => {
                warn!(context, "reveive_imf cannot update profile image: {}", err);
            }
        };
    }

    // if we delete we don't need to try moving messages
    if needs_delete_job && !created_db_entries.is_empty() {
        job::add(
            context,
            Action::DeleteMsgOnImap,
            created_db_entries[0].1.to_u32() as i32,
            Params::new(),
            0,
        )
        .await;
    } else {
        context
            .do_heuristics_moves(server_folder.as_ref(), insert_msg_id)
            .await;
    }

    info!(
        context,
        "received message {} has Message-Id: {}", server_uid, rfc724_mid
    );

    cleanup(context, &create_event_to_send, created_db_entries);

    mime_parser
        .handle_reports(context, from_id, sent_timestamp, &server_folder, server_uid)
        .await;

    Ok(())
}

/// Converts "From" field to contact id.
///
/// Also returns whether it is blocked or not and its origin.
pub async fn from_field_to_contact_id(
    context: &Context,
    field_from: &str,
) -> Result<(u32, bool, Origin)> {
    let from_ids = dc_add_or_lookup_contacts_by_address_list(
        context,
        &field_from,
        Origin::IncomingUnknownFrom,
    )
    .await?;

    if from_ids.contains(&DC_CONTACT_ID_SELF) {
        Ok((DC_CONTACT_ID_SELF, false, Origin::OutgoingBcc))
    } else if !from_ids.is_empty() {
        if from_ids.len() > 1 {
            warn!(
                context,
                "mail has more than one From address, only using first: {:?}", field_from
            );
        }
        let from_id = from_ids.get_index(0).cloned().unwrap_or_default();

        let mut from_id_blocked = false;
        let mut incoming_origin = Origin::Unknown;
        if let Ok(contact) = Contact::load_from_db(context, from_id).await {
            from_id_blocked = contact.blocked;
            incoming_origin = contact.origin;
        }
        Ok((from_id, from_id_blocked, incoming_origin))
    } else {
        warn!(context, "mail has an empty From header: {:?}", field_from);
        // if there is no from given, from_id stays 0 which is just fine. These messages
        // are very rare, however, we have to add them to the database (they go to the
        // "deaddrop" chat) to avoid a re-download from the server. See also [**]

        Ok((0, false, Origin::Unknown))
    }
}

#[allow(clippy::too_many_arguments, clippy::cognitive_complexity)]
async fn add_parts(
    context: &Context,
    mut mime_parser: &mut MimeMessage,
    imf_raw: &[u8],
    incoming: bool,
    incoming_origin: Origin,
    server_folder: impl AsRef<str>,
    server_uid: u32,
    to_ids: &ContactIds,
    rfc724_mid: &str,
    sent_timestamp: &mut i64,
    from_id: u32,
    from_id_blocked: bool,
    hidden: &mut bool,
    chat_id: &mut ChatId,
    seen: bool,
    needs_delete_job: &mut bool,
    insert_msg_id: &mut MsgId,
    created_db_entries: &mut Vec<(ChatId, MsgId)>,
    create_event_to_send: &mut Option<CreateEvent>,
) -> Result<()> {
    let mut state: MessageState;
    let mut chat_id_blocked = Blocked::Not;
    let mut sort_timestamp = 0;
    let mut rcvd_timestamp = 0;
    let mut mime_in_reply_to = String::new();
    let mut mime_references = String::new();
    let mut incoming_origin = incoming_origin;

    // check, if the mail is already in our database - if so, just update the folder/uid
    // (if the mail was moved around) and finish. (we may get a mail twice eg. if it is
    // moved between folders. make sure, this check is done eg. before securejoin-processing) */
    if let Ok((old_server_folder, old_server_uid, _)) =
        message::rfc724_mid_exists(context, &rfc724_mid).await
    {
        if old_server_folder != server_folder.as_ref() || old_server_uid != server_uid {
            message::update_server_uid(context, &rfc724_mid, server_folder.as_ref(), server_uid)
                .await;
        }

        bail!("Message already in DB");
    }

    let mut msgrmsg = if mime_parser.has_chat_version() {
        MessengerMessage::Yes
    } else if is_reply_to_messenger_message(context, mime_parser).await {
        MessengerMessage::Reply
    } else {
        MessengerMessage::No
    };
    // incoming non-chat messages may be discarded
    let mut allow_creation = true;
    let show_emails =
        ShowEmails::from_i32(context.get_config_int(Config::ShowEmails).await).unwrap_or_default();
    if mime_parser.is_system_message != SystemMessage::AutocryptSetupMessage
        && msgrmsg == MessengerMessage::No
    {
        // this message is a classic email not a chat-message nor a reply to one
        match show_emails {
            ShowEmails::Off => {
                *chat_id = ChatId::new(DC_CHAT_ID_TRASH);
                allow_creation = false;
            }
            ShowEmails::AcceptedContacts => allow_creation = false,
            ShowEmails::All => {}
        }
    }

    // check if the message introduces a new chat:
    // - outgoing messages introduce a chat with the first to: address if they are sent by a messenger
    // - incoming messages introduce a chat only for known contacts if they are sent by a messenger
    // (of course, the user can add other chats manually later)
    let to_id: u32;

    if incoming {
        state = if seen {
            MessageState::InSeen
        } else {
            MessageState::InFresh
        };
        to_id = DC_CONTACT_ID_SELF;

        // handshake messages must be processed _before_ chats are created
        // (eg. contacs may be marked as verified)
        if mime_parser.get(HeaderDef::SecureJoin).is_some() {
            // avoid discarding by show_emails setting
            msgrmsg = MessengerMessage::Yes;
            *chat_id = ChatId::new(0);
            allow_creation = true;
            match handle_securejoin_handshake(context, mime_parser, from_id).await {
                Ok(securejoin::HandshakeMessage::Done) => {
                    *hidden = true;
                    *needs_delete_job = true;
                    state = MessageState::InSeen;
                }
                Ok(securejoin::HandshakeMessage::Ignore) => {
                    *hidden = true;
                    state = MessageState::InSeen;
                }
                Ok(securejoin::HandshakeMessage::Propagate) => {
                    // Message will still be processed as "member
                    // added" or similar system message.
                }
                Err(err) => {
                    *hidden = true;
                    context.bob.write().await.status = 0; // secure-join failed
                    context.stop_ongoing().await;
                    error!(context, "Error in Secure-Join message handling: {}", err);
                }
            }
        }

        let (test_normal_chat_id, test_normal_chat_id_blocked) =
            chat::lookup_by_contact_id(context, from_id)
                .await
                .unwrap_or_default();

        // get the chat_id - a chat_id here is no indicator that the chat is displayed in the normal list,
        // it might also be blocked and displayed in the deaddrop as a result
        if chat_id.is_unset() {
            // try to create a group
            // (groups appear automatically only if the _sender_ is known, see core issue #54)

            let create_blocked =
                if !test_normal_chat_id.is_unset() && test_normal_chat_id_blocked == Blocked::Not {
                    Blocked::Not
                } else {
                    Blocked::Deaddrop
                };

            let (new_chat_id, new_chat_id_blocked) = create_or_lookup_group(
                context,
                &mut mime_parser,
                allow_creation,
                create_blocked,
                from_id,
                to_ids,
            )
            .await?;
            *chat_id = new_chat_id;
            chat_id_blocked = new_chat_id_blocked;
            if !chat_id.is_unset()
                && chat_id_blocked != Blocked::Not
                && create_blocked == Blocked::Not
            {
                new_chat_id.unblock(context).await;
                chat_id_blocked = Blocked::Not;
            }
        }

        if chat_id.is_unset() {
            // check if the message belongs to a mailing list
            if mime_parser.is_mailinglist_message() {
                *chat_id = ChatId::new(DC_CHAT_ID_TRASH);
                info!(context, "Message belongs to a mailing list and is ignored.",);
            }
        }

        if chat_id.is_unset() {
            // try to create a normal chat
            let create_blocked = if from_id == to_id {
                Blocked::Not
            } else {
                Blocked::Deaddrop
            };

            if !test_normal_chat_id.is_unset() {
                *chat_id = test_normal_chat_id;
                chat_id_blocked = test_normal_chat_id_blocked;
            } else if allow_creation {
                let (id, bl) =
                    chat::create_or_lookup_by_contact_id(context, from_id, create_blocked)
                        .await
                        .unwrap_or_default();
                *chat_id = id;
                chat_id_blocked = bl;
            }
            if !chat_id.is_unset() && Blocked::Not != chat_id_blocked {
                if Blocked::Not == create_blocked {
                    chat_id.unblock(context).await;
                    chat_id_blocked = Blocked::Not;
                } else if is_reply_to_known_message(context, mime_parser).await {
                    // we do not want any chat to be created implicitly.  Because of the origin-scale-up,
                    // the contact requests will pop up and this should be just fine.
                    Contact::scaleup_origin_by_id(context, from_id, Origin::IncomingReplyTo).await;
                    info!(
                        context,
                        "Message is a reply to a known message, mark sender as known.",
                    );
                    if !incoming_origin.is_known() {
                        incoming_origin = Origin::IncomingReplyTo;
                    }
                }
            }
        }
        if chat_id.is_unset() {
            // maybe from_id is null or sth. else is suspicious, move message to trash
            *chat_id = ChatId::new(DC_CHAT_ID_TRASH);
        }

        // if the chat_id is blocked,
        // for unknown senders and non-delta-messages set the state to NOTICED
        // to not result in a chatlist-contact-request (this would require the state FRESH)
        if Blocked::Not != chat_id_blocked
            && state == MessageState::InFresh
            && !incoming_origin.is_known()
            && msgrmsg == MessengerMessage::No
            && show_emails != ShowEmails::All
        {
            state = MessageState::InNoticed;
        }
    } else {
        // Outgoing

        // the mail is on the IMAP server, probably it is also delivered.
        // We cannot recreate other states (read, error).
        state = MessageState::OutDelivered;
        to_id = to_ids.get_index(0).cloned().unwrap_or_default();
        if !to_ids.is_empty() {
            if chat_id.is_unset() {
                let (new_chat_id, new_chat_id_blocked) = create_or_lookup_group(
                    context,
                    &mut mime_parser,
                    allow_creation,
                    Blocked::Not,
                    from_id,
                    to_ids,
                )
                .await?;
                *chat_id = new_chat_id;
                chat_id_blocked = new_chat_id_blocked;
                // automatically unblock chat when the user sends a message
                if !chat_id.is_unset() && chat_id_blocked != Blocked::Not {
                    new_chat_id.unblock(context).await;
                    chat_id_blocked = Blocked::Not;
                }
            }
            if chat_id.is_unset() && allow_creation {
                let create_blocked = if MessengerMessage::No != msgrmsg
                    && !Contact::is_blocked_load(context, to_id).await
                {
                    Blocked::Not
                } else {
                    Blocked::Deaddrop
                };
                let (id, bl) = chat::create_or_lookup_by_contact_id(context, to_id, create_blocked)
                    .await
                    .unwrap_or_default();
                *chat_id = id;
                chat_id_blocked = bl;

                if !chat_id.is_unset()
                    && Blocked::Not != chat_id_blocked
                    && Blocked::Not == create_blocked
                {
                    chat_id.unblock(context).await;
                    chat_id_blocked = Blocked::Not;
                }
            }
        }
        let self_sent = from_id == DC_CONTACT_ID_SELF
            && to_ids.len() == 1
            && to_ids.contains(&DC_CONTACT_ID_SELF);

        if chat_id.is_unset() && self_sent {
            // from_id==to_id==DC_CONTACT_ID_SELF - this is a self-sent messages,
            // maybe an Autocrypt Setup Message
            let (id, bl) =
                chat::create_or_lookup_by_contact_id(context, DC_CONTACT_ID_SELF, Blocked::Not)
                    .await
                    .unwrap_or_default();
            *chat_id = id;
            chat_id_blocked = bl;

            if !chat_id.is_unset() && Blocked::Not != chat_id_blocked {
                chat_id.unblock(context).await;
                chat_id_blocked = Blocked::Not;
            }
        }
        if chat_id.is_unset() {
            *chat_id = ChatId::new(DC_CHAT_ID_TRASH);
        }
    }
    // correct message_timestamp, it should not be used before,
    // however, we cannot do this earlier as we need from_id to be set
    calc_timestamps(
        context,
        *chat_id,
        from_id,
        *sent_timestamp,
        !seen,
        &mut sort_timestamp,
        sent_timestamp,
        &mut rcvd_timestamp,
    )
    .await;

    // unarchive chat
    chat_id.unarchive(context).await?;

    // if the mime-headers should be saved, find out its size
    // (the mime-header ends with an empty line)
    let save_mime_headers = context.get_config_bool(Config::SaveMimeHeaders).await;
    if let Some(raw) = mime_parser.get(HeaderDef::InReplyTo) {
        mime_in_reply_to = raw.clone();
    }

    if let Some(raw) = mime_parser.get(HeaderDef::References) {
        mime_references = raw.clone();
    }

    // fine, so far.  now, split the message into simple parts usable as "short messages"
    // and add them to the database (mails sent by other messenger clients should result
    // into only one message; mails sent by other clients may result in several messages
    // (eg. one per attachment))
    let icnt = mime_parser.parts.len();

    let subject = mime_parser.get_subject().unwrap_or_default();

    let mut parts = std::mem::replace(&mut mime_parser.parts, Vec::new());
    let server_folder = server_folder.as_ref().to_string();
    let location_kml_is = mime_parser.location_kml.is_some();
    let is_system_message = mime_parser.is_system_message;
    let mime_headers = if save_mime_headers {
        Some(String::from_utf8_lossy(imf_raw).to_string())
    } else {
        None
    };
    let sent_timestamp = *sent_timestamp;
    let is_hidden = *hidden;
    let chat_id = *chat_id;

    // TODO: can this clone be avoided?
    let rfc724_mid = rfc724_mid.to_string();

    let (new_parts, ids, is_hidden) = context
        .sql
        .with_conn(move |mut conn| {
            let mut ids = Vec::with_capacity(parts.len());
            for part in &mut parts {
                let mut txt_raw = "".to_string();
                let mut is_hidden = is_hidden;

                let mut stmt = conn.prepare_cached(
                    "INSERT INTO msgs \
         (rfc724_mid, server_folder, server_uid, chat_id, from_id, to_id, timestamp, \
         timestamp_sent, timestamp_rcvd, type, state, msgrmsg,  txt, txt_raw, param, \
         bytes, hidden, mime_headers,  mime_in_reply_to, mime_references) \
         VALUES (?,?,?,?,?,?, ?,?,?,?,?,?, ?,?,?,?,?,?, ?,?);",
                )?;

                if location_kml_is && icnt == 1 && (part.msg == "-location-" || part.msg.is_empty())
                {
                    is_hidden = true;
                    if state == MessageState::InFresh {
                        state = MessageState::InNoticed;
                    }
                }

                if part.typ == Viewtype::Text {
                    let msg_raw = part.msg_raw.as_ref().cloned().unwrap_or_default();
                    txt_raw = format!("{}\n\n{}", subject, msg_raw);
                }
                if is_system_message != SystemMessage::Unknown {
                    part.param.set_int(Param::Cmd, is_system_message as i32);
                }

                stmt.execute(paramsv![
                    rfc724_mid,
                    server_folder,
                    server_uid as i32,
                    chat_id,
                    from_id as i32,
                    to_id as i32,
                    sort_timestamp,
                    sent_timestamp,
                    rcvd_timestamp,
                    part.typ,
                    state,
                    msgrmsg,
                    part.msg,
                    // txt_raw might contain invalid utf8
                    txt_raw,
                    part.param.to_string(),
                    part.bytes as isize,
                    is_hidden,
                    mime_headers,
                    mime_in_reply_to,
                    mime_references,
                ])?;

                drop(stmt);
                ids.push(MsgId::new(crate::sql::get_rowid(
                    &mut conn,
                    "msgs",
                    "rfc724_mid",
                    &rfc724_mid,
                )?));
            }
            Ok((parts, ids, is_hidden))
        })
        .await?;

    if let Some(id) = ids.iter().last() {
        *insert_msg_id = *id;
    }

    *hidden = is_hidden;
    created_db_entries.extend(ids.iter().map(|id| (chat_id, *id)));
    mime_parser.parts = new_parts;

    info!(
        context,
        "Message has {} parts and is assigned to chat #{}.", icnt, chat_id,
    );

    // check event to send
    if chat_id.is_trash() {
        *create_event_to_send = None;
    } else if incoming && state == MessageState::InFresh {
        if from_id_blocked {
            *create_event_to_send = None;
        } else if Blocked::Not != chat_id_blocked {
            *create_event_to_send = Some(CreateEvent::MsgsChanged);
        } else {
            *create_event_to_send = Some(CreateEvent::IncomingMsg);
        }
    }

    Ok(())
}

async fn save_locations(
    context: &Context,
    mime_parser: &MimeMessage,
    chat_id: ChatId,
    from_id: u32,
    insert_msg_id: MsgId,
    hidden: bool,
) {
    if chat_id.is_special() {
        return;
    }
    let mut location_id_written = false;
    let mut send_event = false;

    if mime_parser.message_kml.is_some() {
        let locations = &mime_parser.message_kml.as_ref().unwrap().locations;
        let newest_location_id = location::save(context, chat_id, from_id, locations, true)
            .await
            .unwrap_or_default();
        if 0 != newest_location_id
            && !hidden
            && location::set_msg_location_id(context, insert_msg_id, newest_location_id)
                .await
                .is_ok()
        {
            location_id_written = true;
            send_event = true;
        }
    }

    if mime_parser.location_kml.is_some() {
        if let Some(ref addr) = mime_parser.location_kml.as_ref().unwrap().addr {
            if let Ok(contact) = Contact::get_by_id(context, from_id).await {
                if contact.get_addr().to_lowercase() == addr.to_lowercase() {
                    let locations = &mime_parser.location_kml.as_ref().unwrap().locations;
                    let newest_location_id =
                        location::save(context, chat_id, from_id, locations, false)
                            .await
                            .unwrap_or_default();
                    if newest_location_id != 0 && !hidden && !location_id_written {
                        if let Err(err) = location::set_msg_location_id(
                            context,
                            insert_msg_id,
                            newest_location_id,
                        )
                        .await
                        {
                            error!(context, "Failed to set msg_location_id: {:?}", err);
                        }
                    }
                    send_event = true;
                }
            }
        }
    }
    if send_event {
        context.call_cb(Event::LocationChanged(Some(from_id)));
    }
}

#[allow(clippy::too_many_arguments)]
async fn calc_timestamps(
    context: &Context,
    chat_id: ChatId,
    from_id: u32,
    message_timestamp: i64,
    is_fresh_msg: bool,
    sort_timestamp: &mut i64,
    sent_timestamp: &mut i64,
    rcvd_timestamp: &mut i64,
) {
    *rcvd_timestamp = time();
    *sent_timestamp = message_timestamp;
    if *sent_timestamp > *rcvd_timestamp {
        *sent_timestamp = *rcvd_timestamp
    }
    *sort_timestamp = message_timestamp;
    if is_fresh_msg {
        let last_msg_time: Option<i64> = context
            .sql
            .query_get_value(
                context,
                "SELECT MAX(timestamp) FROM msgs WHERE chat_id=? and from_id!=? AND timestamp>=?",
                paramsv![chat_id, from_id as i32, *sort_timestamp],
            )
            .await;
        if let Some(last_msg_time) = last_msg_time {
            if last_msg_time > 0 && *sort_timestamp <= last_msg_time {
                *sort_timestamp = last_msg_time + 1;
            }
        }
    }
    if *sort_timestamp >= dc_smeared_time(context).await {
        *sort_timestamp = dc_create_smeared_timestamp(context).await;
    }
}

/// This function tries extracts the group-id from the message and returns the
/// corresponding chat_id. If the chat_id is not existent, it is created.
/// If the message contains groups commands (name, profile image, changed members),
/// they are executed as well.
///
/// if no group-id could be extracted from the message, create_or_lookup_adhoc_group() is called
/// which tries to create or find out the chat_id by:
/// - is there a group with the same recipients? if so, use this (if there are multiple, use the most recent one)
/// - create an ad-hoc group based on the recipient list
///
/// on success the function returns the found/created (chat_id, chat_blocked) tuple .
#[allow(non_snake_case, clippy::cognitive_complexity)]
async fn create_or_lookup_group(
    context: &Context,
    mime_parser: &mut MimeMessage,
    allow_creation: bool,
    create_blocked: Blocked,
    from_id: u32,
    to_ids: &ContactIds,
) -> Result<(ChatId, Blocked)> {
    let mut chat_id_blocked = Blocked::Not;
    let mut recreate_member_list = false;
    let mut send_EVENT_CHAT_MODIFIED = false;
    let mut X_MrRemoveFromGrp = None;
    let mut X_MrAddToGrp = None;
    let mut X_MrGrpNameChanged = false;
    let mut better_msg: String = From::from("");

    if mime_parser.is_system_message == SystemMessage::LocationStreamingEnabled {
        better_msg = context
            .stock_system_msg(StockMessage::MsgLocationEnabled, "", "", from_id as u32)
            .await;
        set_better_msg(mime_parser, &better_msg);
    }

    let mut grpid = "".to_string();
    if let Some(optional_field) = mime_parser.get(HeaderDef::ChatGroupId) {
        grpid = optional_field.clone();
    }

    if grpid.is_empty() {
        if let Some(value) = mime_parser.get(HeaderDef::MessageId) {
            if let Some(extracted_grpid) = dc_extract_grpid_from_rfc724_mid(&value) {
                grpid = extracted_grpid.to_string();
            }
        }
        if grpid.is_empty() {
            if let Some(extracted_grpid) = extract_grpid(mime_parser, HeaderDef::InReplyTo) {
                grpid = extracted_grpid.to_string();
            } else if let Some(extracted_grpid) = extract_grpid(mime_parser, HeaderDef::References)
            {
                grpid = extracted_grpid.to_string();
            } else {
                return create_or_lookup_adhoc_group(
                    context,
                    mime_parser,
                    allow_creation,
                    create_blocked,
                    from_id,
                    to_ids,
                )
                .await
                .map_err(|err| {
                    info!(context, "could not create adhoc-group: {:?}", err);
                    err
                });
            }
        }
    }
    // now we have a grpid that is non-empty
    // but we might not know about this group

    let grpname = mime_parser.get(HeaderDef::ChatGroupName).cloned();

    if let Some(optional_field) = mime_parser.get(HeaderDef::ChatGroupMemberRemoved).cloned() {
        X_MrRemoveFromGrp = Some(optional_field);
        mime_parser.is_system_message = SystemMessage::MemberRemovedFromGroup;
        let left_group = Contact::lookup_id_by_addr(context, X_MrRemoveFromGrp.as_ref().unwrap())
            .await
            == from_id as u32;
        better_msg = context
            .stock_system_msg(
                if left_group {
                    StockMessage::MsgGroupLeft
                } else {
                    StockMessage::MsgDelMember
                },
                X_MrRemoveFromGrp.as_ref().unwrap(),
                "",
                from_id as u32,
            )
            .await
    } else {
        let field = mime_parser.get(HeaderDef::ChatGroupMemberAdded).cloned();
        if let Some(optional_field) = field {
            mime_parser.is_system_message = SystemMessage::MemberAddedToGroup;
            better_msg = context
                .stock_system_msg(
                    StockMessage::MsgAddMember,
                    &optional_field,
                    "",
                    from_id as u32,
                )
                .await;
            X_MrAddToGrp = Some(optional_field);
        } else {
            let field = mime_parser.get(HeaderDef::ChatGroupNameChanged);
            if let Some(field) = field {
                X_MrGrpNameChanged = true;
                better_msg = context
                    .stock_system_msg(
                        StockMessage::MsgGrpName,
                        field,
                        if let Some(ref name) = grpname {
                            name
                        } else {
                            ""
                        },
                        from_id as u32,
                    )
                    .await;

                mime_parser.is_system_message = SystemMessage::GroupNameChanged;
            } else if let Some(value) = mime_parser.get(HeaderDef::ChatContent) {
                if value == "group-avatar-changed" {
                    if let Some(avatar_action) = &mime_parser.group_avatar {
                        // this is just an explicit message containing the group-avatar,
                        // apart from that, the group-avatar is send along with various other messages
                        mime_parser.is_system_message = SystemMessage::GroupImageChanged;
                        better_msg = context
                            .stock_system_msg(
                                match avatar_action {
                                    AvatarAction::Delete => StockMessage::MsgGrpImgDeleted,
                                    AvatarAction::Change(_) => StockMessage::MsgGrpImgChanged,
                                },
                                "",
                                "",
                                from_id as u32,
                            )
                            .await
                    }
                }
            }
        }
    }
    set_better_msg(mime_parser, &better_msg);

    // check, if we have a chat with this group ID
    let (mut chat_id, chat_id_verified, _blocked) = chat::get_chat_id_by_grpid(context, &grpid)
        .await
        .unwrap_or((ChatId::new(0), false, Blocked::Not));
    if !chat_id.is_error() {
        if chat_id_verified {
            if let Err(err) =
                check_verified_properties(context, mime_parser, from_id as u32, to_ids).await
            {
                warn!(context, "verification problem: {}", err);
                let s = format!("{}. See 'Info' for more details", err);
                mime_parser.repl_msg_by_error(s);
            }
        }
        if !chat::is_contact_in_chat(context, chat_id, from_id as u32).await {
            // The From-address is not part of this group.
            // It could be a new user or a DSN from a mailer-daemon.
            // in any case we do not want to recreate the member list
            // but still show the message as part of the chat.
            // After all, the sender has a reference/in-reply-to that
            // points to this chat.
            let s = context.stock_str(StockMessage::UnknownSenderForChat).await;
            mime_parser.repl_msg_by_error(s.to_string());
        }
    }

    // check if the group does not exist but should be created
    let group_explicitly_left = chat::is_group_explicitly_left(context, &grpid)
        .await
        .unwrap_or_default();
    let self_addr = context
        .get_config(Config::ConfiguredAddr)
        .await
        .unwrap_or_default();

    if chat_id.is_error()
            && !mime_parser.is_mailinglist_message()
            && !grpid.is_empty()
            && grpname.is_some()
            // otherwise, a pending "quit" message may pop up
            && X_MrRemoveFromGrp.is_none()
            // re-create explicitly left groups only if ourself is re-added
            && (!group_explicitly_left
                || X_MrAddToGrp.is_some() && addr_cmp(&self_addr, X_MrAddToGrp.as_ref().unwrap()))
    {
        // group does not exist but should be created
        let create_verified = if mime_parser.get(HeaderDef::ChatVerified).is_some() {
            if let Err(err) =
                check_verified_properties(context, mime_parser, from_id as u32, to_ids).await
            {
                warn!(context, "verification problem: {}", err);
                let s = format!("{}. See 'Info' for more details", err);
                mime_parser.repl_msg_by_error(&s);
            }
            VerifiedStatus::Verified
        } else {
            VerifiedStatus::Unverified
        };

        if !allow_creation {
            info!(context, "creating group forbidden by caller");
            return Ok((ChatId::new(0), Blocked::Not));
        }

        chat_id = create_group_record(
            context,
            &grpid,
            grpname.as_ref().unwrap(),
            create_blocked,
            create_verified,
        )
        .await;
        chat_id_blocked = create_blocked;
        recreate_member_list = true;
    }

    // again, check chat_id
    if chat_id.is_special() {
        return if group_explicitly_left {
            Ok((ChatId::new(DC_CHAT_ID_TRASH), chat_id_blocked))
        } else {
            create_or_lookup_adhoc_group(
                context,
                mime_parser,
                allow_creation,
                create_blocked,
                from_id,
                to_ids,
            )
            .await
            .map_err(|err| {
                warn!(context, "failed to create ad-hoc group: {:?}", err);
                err
            })
        };
    }

    // We have a valid chat_id > DC_CHAT_ID_LAST_SPECIAL.
    //
    // However, it's possible that we got a non-DC message
    // and the user hit "reply" instead of "reply-all".
    // We heuristically detect this case and show
    // a placeholder-system-message to warn about this
    // and refer to "message-info" to see the message.
    // This is similar to how we show messages arriving
    // in verified chat using an un-verified key or cleartext.

    // XXX insert code in a different PR :)

    // execute group commands
    if X_MrAddToGrp.is_some() {
        recreate_member_list = true;
    } else if X_MrGrpNameChanged {
        if let Some(ref grpname) = grpname {
            if grpname.len() < 200 {
                info!(context, "updating grpname for chat {}", chat_id);
                if context
                    .sql
                    .execute(
                        "UPDATE chats SET name=? WHERE id=?;",
                        paramsv![grpname.to_string(), chat_id],
                    )
                    .await
                    .is_ok()
                {
                    context.call_cb(Event::ChatModified(chat_id));
                }
            }
        }
    }
    if let Some(avatar_action) = &mime_parser.group_avatar {
        info!(context, "group-avatar change for {}", chat_id);
        if let Ok(mut chat) = Chat::load_from_db(context, chat_id).await {
            match avatar_action {
                AvatarAction::Change(profile_image) => {
                    chat.param.set(Param::ProfileImage, profile_image);
                }
                AvatarAction::Delete => {
                    chat.param.remove(Param::ProfileImage);
                }
            };
            chat.update_param(context).await?;
            send_EVENT_CHAT_MODIFIED = true;
        }
    }

    // add members to group/check members
    if recreate_member_list {
<<<<<<< HEAD
        if !chat::is_contact_in_chat(context, chat_id, DC_CONTACT_ID_SELF).await {
            chat::add_to_chat_contacts_table(context, chat_id, DC_CONTACT_ID_SELF).await;
=======
        if !chat::is_contact_in_chat(context, chat_id, DC_CONTACT_ID_SELF) {
            // Members could have been removed while we were
            // absent. We can't use existing member list and need to
            // start from scratch.
            sql::execute(
                context,
                &context.sql,
                "DELETE FROM chats_contacts WHERE chat_id=?;",
                params![chat_id],
            )
            .ok();

            chat::add_to_chat_contacts_table(context, chat_id, DC_CONTACT_ID_SELF);
>>>>>>> aae3cae4
        }
        if from_id > DC_CONTACT_ID_LAST_SPECIAL
            && !Contact::addr_equals_contact(context, &self_addr, from_id as u32).await
            && !chat::is_contact_in_chat(context, chat_id, from_id).await
        {
            chat::add_to_chat_contacts_table(context, chat_id, from_id as u32).await;
        }
        for &to_id in to_ids.iter() {
            info!(context, "adding to={:?} to chat id={}", to_id, chat_id);
            if !Contact::addr_equals_contact(context, &self_addr, to_id).await
                && !chat::is_contact_in_chat(context, chat_id, to_id).await
            {
                chat::add_to_chat_contacts_table(context, chat_id, to_id).await;
            }
        }
        send_EVENT_CHAT_MODIFIED = true;
    } else if let Some(removed_addr) = X_MrRemoveFromGrp {
        let contact_id = Contact::lookup_id_by_addr(context, removed_addr).await;
        if contact_id != 0 {
            info!(context, "remove {:?} from chat id={}", contact_id, chat_id);
            chat::remove_from_chat_contacts_table(context, chat_id, contact_id).await;
        }
        send_EVENT_CHAT_MODIFIED = true;
    }

    if send_EVENT_CHAT_MODIFIED {
        context.call_cb(Event::ChatModified(chat_id));
    }
    Ok((chat_id, chat_id_blocked))
}

/// try extract a grpid from a message-id list header value
fn extract_grpid(mime_parser: &MimeMessage, headerdef: HeaderDef) -> Option<&str> {
    let header = mime_parser.get(headerdef)?;
    let parts = header
        .split(',')
        .map(str::trim)
        .filter(|part| !part.is_empty());
    parts.filter_map(dc_extract_grpid_from_rfc724_mid).next()
}

/// Handle groups for received messages, return chat_id/Blocked status on success
async fn create_or_lookup_adhoc_group(
    context: &Context,
    mime_parser: &MimeMessage,
    allow_creation: bool,
    create_blocked: Blocked,
    from_id: u32,
    to_ids: &ContactIds,
) -> Result<(ChatId, Blocked)> {
    // if we're here, no grpid was found, check if there is an existing
    // ad-hoc group matching the to-list or if we should and can create one
    // (we do not want to heuristically look at the likely mangled Subject)

    if mime_parser.is_mailinglist_message() {
        // XXX we could parse List-* headers and actually create and
        // manage a mailing list group, eventually
        info!(
            context,
            "not creating ad-hoc group for mailing list message"
        );
        return Ok((ChatId::new(0), Blocked::Not));
    }

    let mut member_ids: Vec<u32> = to_ids.iter().copied().collect();
    if !member_ids.contains(&from_id) {
        member_ids.push(from_id);
    }
    if !member_ids.contains(&DC_CONTACT_ID_SELF) {
        member_ids.push(DC_CONTACT_ID_SELF);
    }

    if member_ids.len() < 3 {
        info!(context, "not creating ad-hoc group: too few contacts");
        return Ok((ChatId::new(0), Blocked::Not));
    }

    let chat_ids = search_chat_ids_by_contact_ids(context, &member_ids).await?;
    if !chat_ids.is_empty() {
        let chat_ids_str = join(chat_ids.iter().map(|x| x.to_string()), ",");
        let res = context
            .sql
            .query_row(
                format!(
                    "SELECT c.id,
                        c.blocked
                   FROM chats c
                   LEFT JOIN msgs m
                          ON m.chat_id=c.id
                  WHERE c.id IN({})
                  ORDER BY m.timestamp DESC,
                           m.id DESC
                  LIMIT 1;",
                    chat_ids_str
                ),
                paramsv![],
                |row| {
                    Ok((
                        row.get::<_, ChatId>(0)?,
                        row.get::<_, Option<Blocked>>(1)?.unwrap_or_default(),
                    ))
                },
            )
            .await;

        if let Ok((id, id_blocked)) = res {
            /* success, chat found */
            return Ok((id, id_blocked));
        }
    }

    if !allow_creation {
        info!(context, "creating ad-hoc group prevented from caller");
        return Ok((ChatId::new(0), Blocked::Not));
    }

    // we do not check if the message is a reply to another group, this may result in
    // chats with unclear member list. instead we create a new group in the following lines ...

    // create a new ad-hoc group
    // - there is no need to check if this group exists; otherwise we would have caught it above
    let grpid = create_adhoc_grp_id(context, &member_ids).await;
    if grpid.is_empty() {
        warn!(
            context,
            "failed to create ad-hoc grpid for {:?}", member_ids
        );
        return Ok((ChatId::new(0), Blocked::Not));
    }
    // use subject as initial chat name
    let default_name = context
        .stock_string_repl_int(StockMessage::Member, member_ids.len() as i32)
        .await;
    let grpname = mime_parser.get_subject().unwrap_or_else(|| default_name);

    // create group record
    let new_chat_id: ChatId = create_group_record(
        context,
        &grpid,
        grpname,
        create_blocked,
        VerifiedStatus::Unverified,
    )
    .await;
    for &member_id in &member_ids {
        chat::add_to_chat_contacts_table(context, new_chat_id, member_id).await;
    }

    context.call_cb(Event::ChatModified(new_chat_id));

    Ok((new_chat_id, create_blocked))
}

async fn create_group_record(
    context: &Context,
    grpid: impl AsRef<str>,
    grpname: impl AsRef<str>,
    create_blocked: Blocked,
    create_verified: VerifiedStatus,
) -> ChatId {
    if context.sql.execute(
        "INSERT INTO chats (type, name, grpid, blocked, created_timestamp) VALUES(?, ?, ?, ?, ?);",
        paramsv![
            if VerifiedStatus::Unverified != create_verified {
                Chattype::VerifiedGroup
            } else {
                Chattype::Group
            },
            grpname.as_ref(),
            grpid.as_ref(),
            create_blocked,
            time(),
        ],
    ).await
    .is_err()
    {
        warn!(
            context,
            "Failed to create group '{}' for grpid={}",
            grpname.as_ref(),
            grpid.as_ref()
        );
        return ChatId::new(0);
    }
    let row_id = context
        .sql
        .get_rowid(context, "chats", "grpid", grpid.as_ref())
        .await
        .unwrap_or_default();

    let chat_id = ChatId::new(row_id);
    info!(
        context,
        "Created group '{}' grpid={} as {}",
        grpname.as_ref(),
        grpid.as_ref(),
        chat_id
    );
    chat_id
}

async fn create_adhoc_grp_id(context: &Context, member_ids: &[u32]) -> String {
    /* algorithm:
    - sort normalized, lowercased, e-mail addresses alphabetically
    - put all e-mail addresses into a single string, separate the address by a single comma
    - sha-256 this string (without possibly terminating null-characters)
    - encode the first 64 bits of the sha-256 output as lowercase hex (results in 16 characters from the set [0-9a-f])
     */
    let member_ids_str = join(member_ids.iter().map(|x| x.to_string()), ",");
    let member_cs = context
        .get_config(Config::ConfiguredAddr)
        .await
        .unwrap_or_else(|| "no-self".to_string())
        .to_lowercase();

    let members = context
        .sql
        .query_map(
            format!(
                "SELECT addr FROM contacts WHERE id IN({}) AND id!=1", // 1=DC_CONTACT_ID_SELF
                member_ids_str
            ),
            paramsv![],
            |row| row.get::<_, String>(0),
            |rows| {
                let mut addrs = rows.collect::<std::result::Result<Vec<_>, _>>()?;
                addrs.sort();
                let mut acc = member_cs.clone();
                for addr in &addrs {
                    acc += ",";
                    acc += &addr.to_lowercase();
                }
                Ok(acc)
            },
        )
        .await
        .unwrap_or_else(|_| member_cs);

    hex_hash(&members)
}

fn hex_hash(s: impl AsRef<str>) -> String {
    let bytes = s.as_ref().as_bytes();
    let result = Sha256::digest(bytes);
    hex::encode(&result[..8])
}

async fn search_chat_ids_by_contact_ids(
    context: &Context,
    unsorted_contact_ids: &[u32],
) -> Result<Vec<ChatId>> {
    /* searches chat_id's by the given contact IDs, may return zero, one or more chat_id's */
    let mut contact_ids = Vec::with_capacity(23);
    let mut chat_ids = Vec::with_capacity(23);

    /* copy array, remove duplicates and SELF, sort by ID */
    if !unsorted_contact_ids.is_empty() {
        for &curr_id in unsorted_contact_ids {
            if curr_id != 1 && !contact_ids.contains(&curr_id) {
                contact_ids.push(curr_id);
            }
        }
        if !contact_ids.is_empty() {
            contact_ids.sort();
            let contact_ids_str = join(contact_ids.iter().map(|x| x.to_string()), ",");
            context.sql.query_map(
                format!(
                    "SELECT DISTINCT cc.chat_id, cc.contact_id
                       FROM chats_contacts cc
                       LEFT JOIN chats c ON c.id=cc.chat_id
                      WHERE cc.chat_id IN(SELECT chat_id FROM chats_contacts WHERE contact_id IN({}))
                        AND c.type=120
                        AND cc.contact_id!=1
                      ORDER BY cc.chat_id, cc.contact_id;", // 1=DC_CONTACT_ID_SELF
                    contact_ids_str
                ),
                paramsv![],
                |row| Ok((row.get::<_, ChatId>(0)?, row.get::<_, u32>(1)?)),
                |rows| {
                    let mut last_chat_id = ChatId::new(0);
                    let mut matches = 0;
                    let mut mismatches = 0;

                    for row in rows {
                        let (chat_id, contact_id) = row?;
                        if chat_id != last_chat_id {
                            if matches == contact_ids.len() && mismatches == 0 {
                                chat_ids.push(last_chat_id);
                            }
                            last_chat_id = chat_id;
                            matches = 0;
                            mismatches = 0;
                        }
                        if matches < contact_ids.len() && contact_id == contact_ids[matches] {
                            matches += 1;
                        } else {
                            mismatches += 1;
                        }
                    }

                    if matches == contact_ids.len() && mismatches == 0 {
                        chat_ids.push(last_chat_id);
                    }
                Ok(())
                }
            ).await?;
        }
    }

    Ok(chat_ids)
}

async fn check_verified_properties(
    context: &Context,
    mimeparser: &MimeMessage,
    from_id: u32,
    to_ids: &ContactIds,
) -> Result<()> {
    let contact = Contact::load_from_db(context, from_id).await?;

    ensure!(mimeparser.was_encrypted(), "This message is not encrypted.");

    // ensure, the contact is verified
    // and the message is signed with a verified key of the sender.
    // this check is skipped for SELF as there is no proper SELF-peerstate
    // and results in group-splits otherwise.
    if from_id != DC_CONTACT_ID_SELF {
        let peerstate = Peerstate::from_addr(context, &context.sql, contact.get_addr()).await;

        if peerstate.is_none()
            || contact.is_verified_ex(context, peerstate.as_ref()).await
                != VerifiedStatus::BidirectVerified
        {
            bail!(
                "Sender of this message is not verified: {}",
                contact.get_addr()
            );
        }

        if let Some(peerstate) = peerstate {
            ensure!(
                peerstate.has_verified_key(&mimeparser.signatures),
                "The message was sent with non-verified encryption."
            );
        }
    }

    // we do not need to check if we are verified with ourself
    let mut to_ids = to_ids.clone();
    to_ids.remove(&DC_CONTACT_ID_SELF);

    if to_ids.is_empty() {
        return Ok(());
    }
    let to_ids_str = join(to_ids.iter().map(|x| x.to_string()), ",");

    let rows = context
        .sql
        .query_map(
            format!(
                "SELECT c.addr, LENGTH(ps.verified_key_fingerprint)  FROM contacts c  \
             LEFT JOIN acpeerstates ps ON c.addr=ps.addr  WHERE c.id IN({}) ",
                to_ids_str
            ),
            paramsv![],
            |row| Ok((row.get::<_, String>(0)?, row.get::<_, i32>(1).unwrap_or(0))),
            |rows| {
                rows.collect::<std::result::Result<Vec<_>, _>>()
                    .map_err(Into::into)
            },
        )
        .await?;

    for (to_addr, _is_verified) in rows.into_iter() {
        info!(
            context,
            "check_verified_properties: {:?} self={:?}",
            to_addr,
            context.is_self_addr(&to_addr).await
        );
        let mut is_verified = _is_verified != 0;
        let peerstate = Peerstate::from_addr(context, &context.sql, &to_addr).await;

        // mark gossiped keys (if any) as verified
        if mimeparser.gossipped_addr.contains(&to_addr) {
            if let Some(mut peerstate) = peerstate {
                // if we're here, we know the gossip key is verified:
                // - use the gossip-key as verified-key if there is no verified-key
                // - OR if the verified-key does not match public-key or gossip-key
                //   (otherwise a verified key can _only_ be updated through QR scan which might be annoying,
                //   see https://github.com/nextleap-project/countermitm/issues/46 for a discussion about this point)
                if !is_verified
                    || peerstate.verified_key_fingerprint != peerstate.public_key_fingerprint
                        && peerstate.verified_key_fingerprint != peerstate.gossip_key_fingerprint
                {
                    info!(context, "{} has verified {}.", contact.get_addr(), to_addr,);
                    let fp = peerstate.gossip_key_fingerprint.clone();
                    if let Some(fp) = fp {
                        peerstate.set_verified(
                            PeerstateKeyType::GossipKey,
                            &fp,
                            PeerstateVerifiedStatus::BidirectVerified,
                        );
                        peerstate.save_to_db(&context.sql, false).await?;
                        is_verified = true;
                    }
                }
            }
        }
        if !is_verified {
            bail!(
                "{} is not a member of this verified group",
                to_addr.to_string()
            );
        }
    }
    Ok(())
}

fn set_better_msg(mime_parser: &mut MimeMessage, better_msg: impl AsRef<str>) {
    let msg = better_msg.as_ref();
    if !msg.is_empty() && !mime_parser.parts.is_empty() {
        let part = &mut mime_parser.parts[0];
        if part.typ == Viewtype::Text {
            part.msg = msg.to_string();
        }
    }
}

async fn is_reply_to_known_message(context: &Context, mime_parser: &MimeMessage) -> bool {
    /* check if the message is a reply to a known message; the replies are identified by the Message-ID from
    `In-Reply-To`/`References:` (to support non-Delta-Clients) */

    if let Some(field) = mime_parser.get(HeaderDef::InReplyTo) {
        if is_known_rfc724_mid_in_list(context, &field).await {
            return true;
        }
    }

    if let Some(field) = mime_parser.get(HeaderDef::References) {
        if is_known_rfc724_mid_in_list(context, &field).await {
            return true;
        }
    }

    false
}

async fn is_known_rfc724_mid_in_list(context: &Context, mid_list: &str) -> bool {
    if mid_list.is_empty() {
        return false;
    }

    if let Ok(ids) = mailparse::msgidparse(mid_list) {
        for id in ids.iter() {
            if is_known_rfc724_mid(context, id).await {
                return true;
            }
        }
    }

    false
}

/// Check if a message is a reply to a known message (messenger or non-messenger).
async fn is_known_rfc724_mid(context: &Context, rfc724_mid: &str) -> bool {
    context
        .sql
        .exists(
            "SELECT m.id FROM msgs m  \
             LEFT JOIN chats c ON m.chat_id=c.id  \
             WHERE m.rfc724_mid=?  \
             AND m.chat_id>9 AND c.blocked=0;",
            paramsv![rfc724_mid],
        )
        .await
        .unwrap_or_default()
}

/// Checks if the message defined by mime_parser references a message send by us from Delta Chat.
/// This is similar to is_reply_to_known_message() but
/// - checks also if any of the referenced IDs are send by a messenger
/// - it is okay, if the referenced messages are moved to trash here
/// - no check for the Chat-* headers (function is only called if it is no messenger message itself)
async fn is_reply_to_messenger_message(context: &Context, mime_parser: &MimeMessage) -> bool {
    if let Some(value) = mime_parser.get(HeaderDef::InReplyTo) {
        if is_msgrmsg_rfc724_mid_in_list(context, &value).await {
            return true;
        }
    }

    if let Some(value) = mime_parser.get(HeaderDef::References) {
        if is_msgrmsg_rfc724_mid_in_list(context, &value).await {
            return true;
        }
    }

    false
}

pub(crate) async fn is_msgrmsg_rfc724_mid_in_list(context: &Context, mid_list: &str) -> bool {
    if let Ok(ids) = mailparse::msgidparse(mid_list) {
        for id in ids.iter() {
            if is_msgrmsg_rfc724_mid(context, id).await {
                return true;
            }
        }
    }
    false
}

/// Check if a message is a reply to any messenger message.
async fn is_msgrmsg_rfc724_mid(context: &Context, rfc724_mid: &str) -> bool {
    context
        .sql
        .exists(
            "SELECT id FROM msgs  WHERE rfc724_mid=?  AND msgrmsg!=0  AND chat_id>9;",
            paramsv![rfc724_mid],
        )
        .await
        .unwrap_or_default()
}

async fn dc_add_or_lookup_contacts_by_address_list(
    context: &Context,
    addr_list_raw: &str,
    origin: Origin,
) -> Result<ContactIds> {
    let addrs = match mailparse::addrparse(addr_list_raw) {
        Ok(addrs) => addrs,
        Err(err) => {
            bail!("could not parse {:?}: {:?}", addr_list_raw, err);
        }
    };

    let mut contact_ids = ContactIds::new();
    for addr in addrs.iter() {
        match addr {
            mailparse::MailAddr::Single(info) => {
                contact_ids.insert(
                    add_or_lookup_contact_by_addr(context, &info.display_name, &info.addr, origin)
                        .await?,
                );
            }
            mailparse::MailAddr::Group(infos) => {
                for info in &infos.addrs {
                    contact_ids.insert(
                        add_or_lookup_contact_by_addr(
                            context,
                            &info.display_name,
                            &info.addr,
                            origin,
                        )
                        .await?,
                    );
                }
            }
        }
    }

    Ok(contact_ids)
}

/// Add contacts to database on receiving messages.
async fn add_or_lookup_contact_by_addr(
    context: &Context,
    display_name: &Option<String>,
    addr: &str,
    origin: Origin,
) -> Result<u32> {
    if context.is_self_addr(addr).await? {
        return Ok(DC_CONTACT_ID_SELF);
    }
    let display_name_normalized = display_name
        .as_ref()
        .map(normalize_name)
        .unwrap_or_default();

    let (row_id, _modified) =
        Contact::add_or_lookup(context, display_name_normalized, addr, origin).await?;
    ensure!(row_id > 0, "could not add contact: {:?}", addr);

    Ok(row_id)
}

fn dc_create_incoming_rfc724_mid(
    message_timestamp: i64,
    contact_id_from: u32,
    contact_ids_to: &ContactIds,
) -> Option<String> {
    /* create a deterministic rfc724_mid from input such that
    repeatedly calling it with the same input results in the same Message-id */

    let largest_id_to = contact_ids_to.iter().max().copied().unwrap_or_default();
    let result = format!(
        "{}-{}-{}@stub",
        message_timestamp, contact_id_from, largest_id_to
    );
    Some(result)
}

#[cfg(test)]
mod tests {
    use super::*;
    use crate::test_utils::dummy_context;

    #[test]
    fn test_hex_hash() {
        let data = "hello world";

        let res = hex_hash(data);
        assert_eq!(res, "b94d27b9934d3e08");
    }

    #[async_std::test]
    async fn test_grpid_simple() {
        let context = dummy_context().await;
        let raw = b"From: hello\n\
                    Subject: outer-subject\n\
                    In-Reply-To: <lqkjwelq123@123123>\n\
                    References: <Gr.HcxyMARjyJy.9-uvzWPTLtV@nauta.cu>\n\
                    \n\
                    hello\x00";
        let mimeparser = MimeMessage::from_bytes(&context.ctx, &raw[..])
            .await
            .unwrap();
        assert_eq!(extract_grpid(&mimeparser, HeaderDef::InReplyTo), None);
        let grpid = Some("HcxyMARjyJy");
        assert_eq!(extract_grpid(&mimeparser, HeaderDef::References), grpid);
    }

    #[async_std::test]
    async fn test_grpid_from_multiple() {
        let context = dummy_context().await;
        let raw = b"From: hello\n\
                    Subject: outer-subject\n\
                    In-Reply-To: <Gr.HcxyMARjyJy.9-qweqwe@asd.net>\n\
                    References: <qweqweqwe>, <Gr.HcxyMARjyJy.9-uvzWPTLtV@nau.ca>\n\
                    \n\
                    hello\x00";
        let mimeparser = MimeMessage::from_bytes(&context.ctx, &raw[..])
            .await
            .unwrap();
        let grpid = Some("HcxyMARjyJy");
        assert_eq!(extract_grpid(&mimeparser, HeaderDef::InReplyTo), grpid);
        assert_eq!(extract_grpid(&mimeparser, HeaderDef::References), grpid);
    }

    #[test]
    fn test_dc_create_incoming_rfc724_mid() {
        let mut members = ContactIds::new();
        assert_eq!(
            dc_create_incoming_rfc724_mid(123, 45, &members),
            Some("123-45-0@stub".into())
        );
        members.insert(7);
        members.insert(3);
        assert_eq!(
            dc_create_incoming_rfc724_mid(123, 45, &members),
            Some("123-45-7@stub".into())
        );
        members.insert(9);
        assert_eq!(
            dc_create_incoming_rfc724_mid(123, 45, &members),
            Some("123-45-9@stub".into())
        );
    }
}<|MERGE_RESOLUTION|>--- conflicted
+++ resolved
@@ -1093,24 +1093,20 @@
 
     // add members to group/check members
     if recreate_member_list {
-<<<<<<< HEAD
         if !chat::is_contact_in_chat(context, chat_id, DC_CONTACT_ID_SELF).await {
-            chat::add_to_chat_contacts_table(context, chat_id, DC_CONTACT_ID_SELF).await;
-=======
-        if !chat::is_contact_in_chat(context, chat_id, DC_CONTACT_ID_SELF) {
             // Members could have been removed while we were
             // absent. We can't use existing member list and need to
             // start from scratch.
-            sql::execute(
-                context,
-                &context.sql,
-                "DELETE FROM chats_contacts WHERE chat_id=?;",
-                params![chat_id],
-            )
-            .ok();
-
-            chat::add_to_chat_contacts_table(context, chat_id, DC_CONTACT_ID_SELF);
->>>>>>> aae3cae4
+            context
+                .sql
+                .execute(
+                    "DELETE FROM chats_contacts WHERE chat_id=?;",
+                    paramsv![chat_id],
+                )
+                .await
+                .ok();
+
+            chat::add_to_chat_contacts_table(context, chat_id, DC_CONTACT_ID_SELF).await;
         }
         if from_id > DC_CONTACT_ID_LAST_SPECIAL
             && !Contact::addr_equals_contact(context, &self_addr, from_id as u32).await
