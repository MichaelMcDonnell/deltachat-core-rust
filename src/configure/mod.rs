--- conflicted
+++ resolved
@@ -367,21 +367,10 @@
                 param.server_flags &= !(DC_LP_AUTH_FLAGS as i32);
                 param.server_flags |= DC_LP_AUTH_NORMAL as i32
             }
-<<<<<<< HEAD
             if !dc_exactly_one_bit_set(param.server_flags & DC_LP_IMAP_SOCKET_FLAGS as i32) {
                 param.server_flags &= !(DC_LP_IMAP_SOCKET_FLAGS as i32);
                 param.server_flags |= if param.send_port == 143 {
                     DC_LP_IMAP_SOCKET_STARTTLS as i32
-=======
-            16 => {
-                progress!(context, 900);
-                let create_mvbox = context.get_config_bool(Config::MvboxWatch)
-                    || context.get_config_bool(Config::MvboxMove);
-                let imap = &context.inbox_thread.read().unwrap().imap;
-                if let Err(err) = imap.configure_folders(context, create_mvbox) {
-                    warn!(context, "configuring folders failed: {:?}", err);
-                    false
->>>>>>> c1d49967
                 } else {
                     DC_LP_IMAP_SOCKET_SSL as i32
                 }
@@ -423,9 +412,11 @@
         }
         16 => {
             progress!(ctx, 900);
+
             let create_mvbox = ctx.get_config_bool(Config::MvboxWatch).await
                 || ctx.get_config_bool(Config::MvboxMove).await;
-            if let Err(err) = imap.ensure_configured_folders(ctx, create_mvbox).await {
+
+            if let Err(err) = imap.configure_folders(ctx, create_mvbox).await {
                 bail!("configuring folders failed: {:?}", err);
             }
 
