[package]
name = "deltachat_ffi"
version = "1.32.0"
description = "Deltachat FFI"
authors = ["Delta Chat Developers (ML) <delta@codespeak.net>"]
edition = "2018"
readme = "README.md"
license = "MPL-2.0"

keywords = ["deltachat", "chat", "openpgp", "email", "encryption"]
categories = ["cryptography", "std", "email"]

[lib]
name = "deltachat"
crate-type = ["cdylib", "staticlib"]

[dependencies]
deltachat = { path = "../", default-features = false }
libc = "0.2"
human-panic = "1.0.1"
num-traits = "0.2.6"
serde_json = "1.0"
<<<<<<< HEAD
async-std = "1.5.0" 
=======
anyhow = "1.0.28"
thiserror = "1.0.14"
>>>>>>> 3ee81cbe

[features]
default = ["vendored", "nightly"]
vendored = ["deltachat/vendored"]
nightly = ["deltachat/nightly"]<|MERGE_RESOLUTION|>--- conflicted
+++ resolved
@@ -20,12 +20,9 @@
 human-panic = "1.0.1"
 num-traits = "0.2.6"
 serde_json = "1.0"
-<<<<<<< HEAD
 async-std = "1.5.0" 
-=======
 anyhow = "1.0.28"
 thiserror = "1.0.14"
->>>>>>> 3ee81cbe
 
 [features]
 default = ["vendored", "nightly"]
